--- conflicted
+++ resolved
@@ -404,23 +404,6 @@
 		# Normal mode, use baudrate 57600 (default) and data rate 1000 bytes/s
 		if [ $TTYS1_BUSY == yes ]
 		then
-<<<<<<< HEAD
-			sleep 1
-			set MAVLINK_FLAGS "-r 10000 -d /dev/ttyACM0"
-		else
-			# Normal mode, use baudrate 57600 (default) and data rate 1000 bytes/s
-			if [ $TTYS1_BUSY == yes ]
-			then
-				# Start MAVLink on ttyS0, because FMU ttyS1 pins configured as something else
-				set MAVLINK_FLAGS "-r 1000 -d /dev/ttyS0"
-				
-				# Exit from nsh to free port for mavlink
-				set EXIT_ON_END yes
-			else
-				# Start MAVLink on default port: ttyS1
-				set MAVLINK_FLAGS "-r 1000"
-			fi
-=======
 			# Start MAVLink on ttyS0, because FMU ttyS1 pins configured as something else
 			set MAVLINK_FLAGS "-r 1000 -d /dev/ttyS0"
 
@@ -429,7 +412,6 @@
 		else
 			# Start MAVLink on default port: ttyS1
 			set MAVLINK_FLAGS "-r 1000"
->>>>>>> aefea1a9
 		fi
 	fi
 
