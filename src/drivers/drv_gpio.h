/****************************************************************************
 *
 *   Copyright (C) 2012 PX4 Development Team. All rights reserved.
 *
 * Redistribution and use in source and binary forms, with or without
 * modification, are permitted provided that the following conditions
 * are met:
 *
 * 1. Redistributions of source code must retain the above copyright
 *    notice, this list of conditions and the following disclaimer.
 * 2. Redistributions in binary form must reproduce the above copyright
 *    notice, this list of conditions and the following disclaimer in
 *    the documentation and/or other materials provided with the
 *    distribution.
 * 3. Neither the name PX4 nor the names of its contributors may be
 *    used to endorse or promote products derived from this software
 *    without specific prior written permission.
 *
 * THIS SOFTWARE IS PROVIDED BY THE COPYRIGHT HOLDERS AND CONTRIBUTORS
 * "AS IS" AND ANY EXPRESS OR IMPLIED WARRANTIES, INCLUDING, BUT NOT
 * LIMITED TO, THE IMPLIED WARRANTIES OF MERCHANTABILITY AND FITNESS
 * FOR A PARTICULAR PURPOSE ARE DISCLAIMED. IN NO EVENT SHALL THE
 * COPYRIGHT OWNER OR CONTRIBUTORS BE LIABLE FOR ANY DIRECT, INDIRECT,
 * INCIDENTAL, SPECIAL, EXEMPLARY, OR CONSEQUENTIAL DAMAGES (INCLUDING,
 * BUT NOT LIMITED TO, PROCUREMENT OF SUBSTITUTE GOODS OR SERVICES; LOSS
 * OF USE, DATA, OR PROFITS; OR BUSINESS INTERRUPTION) HOWEVER CAUSED
 * AND ON ANY THEORY OF LIABILITY, WHETHER IN CONTRACT, STRICT
 * LIABILITY, OR TORT (INCLUDING NEGLIGENCE OR OTHERWISE) ARISING IN
 * ANY WAY OUT OF THE USE OF THIS SOFTWARE, EVEN IF ADVISED OF THE
 * POSSIBILITY OF SUCH DAMAGE.
 *
 ****************************************************************************/

/**
 * @file drv_gpio.h
 *
 * Generic GPIO ioctl interface.
 */

#ifndef _DRV_GPIO_H
#define _DRV_GPIO_H

#include <sys/ioctl.h>

#ifdef CONFIG_ARCH_BOARD_PX4FMU_V1
/*
 * PX4FMU GPIO numbers.
 *
 * For shared pins, alternate function 1 selects the non-GPIO mode 
 * (USART2, CAN2, etc.)
 */
# define GPIO_EXT_1		(1<<0)		/**< high-power GPIO 1 */
# define GPIO_EXT_2		(1<<1)		/**< high-power GPIO 1 */
# define GPIO_MULTI_1		(1<<2)		/**< USART2 CTS */
# define GPIO_MULTI_2		(1<<3)		/**< USART2 RTS */
# define GPIO_MULTI_3		(1<<4)		/**< USART2 TX */
# define GPIO_MULTI_4		(1<<5)		/**< USART2 RX */
# define GPIO_CAN_TX		(1<<6)		/**< CAN2 TX */
# define GPIO_CAN_RX		(1<<7)		/**< CAN2 RX */

/**
 * Default GPIO device - other devices may also support this protocol if
 * they also export GPIO-like things.  This is always the GPIOs on the
 * main board.
 */
# define PX4FMU_DEVICE_PATH	"/dev/px4fmu"
# define PX4IO_DEVICE_PATH	"/dev/px4io"

#endif

<<<<<<< HEAD
#ifdef CONFIG_ARCH_BOARD_PX4FMUV2
/*
 * PX4FMUv2 GPIO numbers.
 *
 * There are no alternate functions on this board.
 */
# define GPIO_SERVO_1		(1<<0)		/**< servo 1 output */
# define GPIO_SERVO_2		(1<<1)		/**< servo 2 output */
# define GPIO_SERVO_3		(1<<2)		/**< servo 3 output */
# define GPIO_SERVO_4		(1<<3)		/**< servo 4 output */
# define GPIO_SERVO_5		(1<<4)		/**< servo 5 output */
# define GPIO_SERVO_6		(1<<5)		/**< servo 6 output */

# define GPIO_5V_PERIPH_EN	(1<<6)		/**< PA8 - VDD_5V_PERIPH_EN */
# define GPIO_5V_HIPOWER_OC	(1<<7)		/**< PE10 - !VDD_5V_HIPOWER_OC */
# define GPIO_5V_PERIPH_OC	(1<<8)		/**< PE15 - !VDD_5V_PERIPH_OC */

/**
 * Default GPIO device - other devices may also support this protocol if
 * they also export GPIO-like things.  This is always the GPIOs on the
 * main board.
 */
# define GPIO_DEVICE_PATH	"/dev/px4fmu"

#endif

#ifdef CONFIG_ARCH_BOARD_PX4IO
=======
#ifdef CONFIG_ARCH_BOARD_PX4FMU_V2
>>>>>>> dca9019f
/*
 * PX4FMUv2 GPIO numbers.
 *
 * There are no alternate functions on this board.
 */
# define GPIO_SERVO_1		(1<<0)		/**< servo 1 output */
# define GPIO_SERVO_2		(1<<1)		/**< servo 2 output */
# define GPIO_SERVO_3		(1<<2)		/**< servo 3 output */
# define GPIO_SERVO_4		(1<<3)		/**< servo 4 output */
# define GPIO_SERVO_5		(1<<4)		/**< servo 5 output */
# define GPIO_SERVO_6		(1<<5)		/**< servo 6 output */

# define GPIO_5V_PERIPH_EN	(1<<6)		/**< PA8 - !VDD_5V_PERIPH_EN */
# define GPIO_3V3_SENSORS_EN	(1<<7)		/**< PE3 - VDD_3V3_SENSORS_EN */
# define GPIO_BRICK_VALID	(1<<8)		/**< PB5 - !VDD_BRICK_VALID */
# define GPIO_SERVO_VALID	(1<<9)		/**< PB7 - !VDD_SERVO_VALID */
# define GPIO_5V_HIPOWER_OC	(1<<10)		/**< PE10 - !VDD_5V_HIPOWER_OC */
# define GPIO_5V_PERIPH_OC	(1<<11)		/**< PE10 - !VDD_5V_PERIPH_OC */

/**
 * Default GPIO device - other devices may also support this protocol if
 * they also export GPIO-like things.  This is always the GPIOs on the
 * main board.
 */
# define PX4FMU_DEVICE_PATH	"/dev/px4fmu"
# define PX4IO_DEVICE_PATH	"/dev/px4io"

#endif

#ifdef CONFIG_ARCH_BOARD_PX4IO_V1
/* no GPIO driver on the PX4IOv1 board */
#endif

#ifdef CONFIG_ARCH_BOARD_PX4IO_V2
/* no GPIO driver on the PX4IOv2 board */
#endif

/*
 * IOCTL definitions.
 *
 * For all ioctls, the (arg) argument is a bitmask of GPIOs to be affected
 * by the operation, with the LSB being the lowest-numbered GPIO.
 *
 * Note that there may be board-specific relationships between GPIOs;
 * applications using GPIOs should be aware of this.
 */
#define _GPIOCBASE	0x2700
#define GPIOC(_x)	_IOC(_GPIOCBASE, _x)

/** reset all board GPIOs to their default state */
#define GPIO_RESET	GPIOC(0)

/** configure the board GPIOs in (arg) as outputs */
#define GPIO_SET_OUTPUT	GPIOC(1)

/** configure the board GPIOs in (arg) as inputs */
#define GPIO_SET_INPUT	GPIOC(2)

/** configure the board GPIOs in (arg) for the first alternate function (if supported) */
#define GPIO_SET_ALT_1	GPIOC(3)

/** configure the board GPIO (arg) for the second alternate function (if supported) */
#define GPIO_SET_ALT_2	GPIOC(4)

/** configure the board GPIO (arg) for the third alternate function (if supported) */
#define GPIO_SET_ALT_3	GPIOC(5)

/** configure the board GPIO (arg) for the fourth alternate function (if supported) */
#define GPIO_SET_ALT_4	GPIOC(6)

/** set the GPIOs in (arg) */
#define GPIO_SET	GPIOC(10)

/** clear the GPIOs in (arg) */
#define GPIO_CLEAR	GPIOC(11)

/** read all the GPIOs and return their values in *(uint32_t *)arg */
#define GPIO_GET	GPIOC(12)

#endif /* _DRV_GPIO_H */<|MERGE_RESOLUTION|>--- conflicted
+++ resolved
@@ -68,37 +68,7 @@
 
 #endif
 
-<<<<<<< HEAD
-#ifdef CONFIG_ARCH_BOARD_PX4FMUV2
-/*
- * PX4FMUv2 GPIO numbers.
- *
- * There are no alternate functions on this board.
- */
-# define GPIO_SERVO_1		(1<<0)		/**< servo 1 output */
-# define GPIO_SERVO_2		(1<<1)		/**< servo 2 output */
-# define GPIO_SERVO_3		(1<<2)		/**< servo 3 output */
-# define GPIO_SERVO_4		(1<<3)		/**< servo 4 output */
-# define GPIO_SERVO_5		(1<<4)		/**< servo 5 output */
-# define GPIO_SERVO_6		(1<<5)		/**< servo 6 output */
-
-# define GPIO_5V_PERIPH_EN	(1<<6)		/**< PA8 - VDD_5V_PERIPH_EN */
-# define GPIO_5V_HIPOWER_OC	(1<<7)		/**< PE10 - !VDD_5V_HIPOWER_OC */
-# define GPIO_5V_PERIPH_OC	(1<<8)		/**< PE15 - !VDD_5V_PERIPH_OC */
-
-/**
- * Default GPIO device - other devices may also support this protocol if
- * they also export GPIO-like things.  This is always the GPIOs on the
- * main board.
- */
-# define GPIO_DEVICE_PATH	"/dev/px4fmu"
-
-#endif
-
-#ifdef CONFIG_ARCH_BOARD_PX4IO
-=======
 #ifdef CONFIG_ARCH_BOARD_PX4FMU_V2
->>>>>>> dca9019f
 /*
  * PX4FMUv2 GPIO numbers.
  *
