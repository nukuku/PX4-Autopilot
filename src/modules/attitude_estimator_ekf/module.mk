############################################################################
#
#   Copyright (C) 2012-2013 PX4 Development Team. All rights reserved.
#
# Redistribution and use in source and binary forms, with or without
# modification, are permitted provided that the following conditions
# are met:
#
# 1. Redistributions of source code must retain the above copyright
#    notice, this list of conditions and the following disclaimer.
# 2. Redistributions in binary form must reproduce the above copyright
#    notice, this list of conditions and the following disclaimer in
#    the documentation and/or other materials provided with the
#    distribution.
# 3. Neither the name PX4 nor the names of its contributors may be
#    used to endorse or promote products derived from this software
#    without specific prior written permission.
#
# THIS SOFTWARE IS PROVIDED BY THE COPYRIGHT HOLDERS AND CONTRIBUTORS
# "AS IS" AND ANY EXPRESS OR IMPLIED WARRANTIES, INCLUDING, BUT NOT
# LIMITED TO, THE IMPLIED WARRANTIES OF MERCHANTABILITY AND FITNESS
# FOR A PARTICULAR PURPOSE ARE DISCLAIMED. IN NO EVENT SHALL THE
# COPYRIGHT OWNER OR CONTRIBUTORS BE LIABLE FOR ANY DIRECT, INDIRECT,
# INCIDENTAL, SPECIAL, EXEMPLARY, OR CONSEQUENTIAL DAMAGES (INCLUDING,
# BUT NOT LIMITED TO, PROCUREMENT OF SUBSTITUTE GOODS OR SERVICES; LOSS
# OF USE, DATA, OR PROFITS; OR BUSINESS INTERRUPTION) HOWEVER CAUSED
# AND ON ANY THEORY OF LIABILITY, WHETHER IN CONTRACT, STRICT
# LIABILITY, OR TORT (INCLUDING NEGLIGENCE OR OTHERWISE) ARISING IN
# ANY WAY OUT OF THE USE OF THIS SOFTWARE, EVEN IF ADVISED OF THE
# POSSIBILITY OF SUCH DAMAGE.
#
############################################################################

#
# Attitude estimator (Extended Kalman Filter)
#

MODULE_NAME	 = attitude_estimator_ekf
<<<<<<< HEAD
CXXSRCS		 = attitude_estimator_ekf_main.cpp

SRCS		 = attitude_estimator_ekf_params.c \
		   codegen/eye.c \
		   codegen/attitudeKalmanfilter.c \
		   codegen/mrdivide.c \
		   codegen/rdivide.c \
		   codegen/attitudeKalmanfilter_initialize.c \
		   codegen/attitudeKalmanfilter_terminate.c \
		   codegen/rt_nonfinite.c \
		   codegen/rtGetInf.c \
		   codegen/rtGetNaN.c \
		   codegen/norm.c \
		   codegen/cross.c 
=======
SRCS		 = attitude_estimator_ekf_main.cpp \
			   attitude_estimator_ekf_params.c \
			   codegen/attitudeKalmanfilter_initialize.c \
			   codegen/attitudeKalmanfilter_terminate.c \
			   codegen/attitudeKalmanfilter.c \
			   codegen/cross.c \
			   codegen/eye.c \
			   codegen/mrdivide.c \
			   codegen/norm.c \
			   codegen/rdivide.c \
			   codegen/rt_nonfinite.c \
			   codegen/rtGetInf.c \
			   codegen/rtGetNaN.c

INCLUDE_DIRS	+= $(PX4_BASE)/mavlink/include/mavlink
>>>>>>> 9d4d1ace
<|MERGE_RESOLUTION|>--- conflicted
+++ resolved
@@ -36,7 +36,6 @@
 #
 
 MODULE_NAME	 = attitude_estimator_ekf
-<<<<<<< HEAD
 CXXSRCS		 = attitude_estimator_ekf_main.cpp
 
 SRCS		 = attitude_estimator_ekf_params.c \
@@ -50,21 +49,4 @@
 		   codegen/rtGetInf.c \
 		   codegen/rtGetNaN.c \
 		   codegen/norm.c \
-		   codegen/cross.c 
-=======
-SRCS		 = attitude_estimator_ekf_main.cpp \
-			   attitude_estimator_ekf_params.c \
-			   codegen/attitudeKalmanfilter_initialize.c \
-			   codegen/attitudeKalmanfilter_terminate.c \
-			   codegen/attitudeKalmanfilter.c \
-			   codegen/cross.c \
-			   codegen/eye.c \
-			   codegen/mrdivide.c \
-			   codegen/norm.c \
-			   codegen/rdivide.c \
-			   codegen/rt_nonfinite.c \
-			   codegen/rtGetInf.c \
-			   codegen/rtGetNaN.c
-
-INCLUDE_DIRS	+= $(PX4_BASE)/mavlink/include/mavlink
->>>>>>> 9d4d1ace
+		   codegen/cross.c 