--- conflicted
+++ resolved
@@ -1065,47 +1065,7 @@
 
 void Ekf::controlAuxVelFusion()
 {
-<<<<<<< HEAD
-	// if we aren't doing any aiding, fake position measurements at the last known position to constrain drift
-	// Coincide fake measurements with baro data for efficiency with a minimum fusion rate of 5Hz
-
-	if (!isHorizontalAidingActive()
-	    && !(_control_status.flags.fuse_aspd && _control_status.flags.fuse_beta)) {
-
-		// We now need to use a synthetic position observation to prevent unconstrained drift of the INS states.
-		_using_synthetic_position = true;
-
-		// Fuse synthetic position observations every 200msec
-		if (isTimedOut(_time_last_fake_pos, (uint64_t)2e5)) {
-
-			// Reset position and velocity states if we re-commence this aiding method
-			if (isTimedOut(_time_last_fake_pos, (uint64_t)4e5)) {
-				_last_known_posNE = _state.pos.xy();
-				resetHorizontalPosition();
-				resetVelocity();
-				_fuse_hpos_as_odom = false;
-
-				if (_time_last_fake_pos != 0) {
-					_warning_events.flags.stopping_navigation = true;
-					ECL_WARN("stopping navigation");
-				}
-
-			}
-
-			_time_last_fake_pos = _time_last_imu;
-
-			Vector3f fake_pos_obs_var;
-
-			if (_control_status.flags.in_air && _control_status.flags.tilt_align) {
-				fake_pos_obs_var(0) = fake_pos_obs_var(1) = sq(fmaxf(_params.pos_noaid_noise, _params.gps_pos_noise));
-
-			} else if (!_control_status.flags.in_air && _control_status.flags.vehicle_at_rest) {
-				// Accelerate tilt fine alignment by fusing more
-				// aggressively when the vehicle is at rest
-				fake_pos_obs_var(0) = fake_pos_obs_var(1) = sq(0.1f);
-=======
 	bool data_ready = false;
->>>>>>> e387f302
 
 	if (_auxvel_buffer) {
 		data_ready = _auxvel_buffer->pop_first_older_than(_imu_sample_delayed.time_us, &_auxvel_sample_delayed);
